--- conflicted
+++ resolved
@@ -217,12 +217,9 @@
         # Add mixture of sparse attention capability to the model
         model = update_model_function(model, args.model_name)
         model.model.set_mixture_of_attention(moa_config, permute_head=True)
-<<<<<<< HEAD
-=======
 
     if model.generation_config.pad_token_id is None:
         model.generation_config.pad_token_id = tokenizer.pad_token_id
->>>>>>> 11b3ad91
 
     """
     evaluate
@@ -236,11 +233,7 @@
     if args.dataset_path is not None:
         dataset = load_from_disk(args.dataset_path)
     else:
-<<<<<<< HEAD
-        dataset = load_dataset(dataset_path, split="test")
-=======
         dataset = load_dataset(remote_dataset_path, split="test")
->>>>>>> 11b3ad91
     
 
     # iter through dataset
