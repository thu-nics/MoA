# MoA: Mixture of Sparse Attention for Automatic Large Language Model Compression
<<<<<<< HEAD
=======
**[[arXiv](https://arxiv.org/abs/2406.14909)]** **[[project page](https://thu-nics.github.io/MoA_project_page/)]**
<table width="100%">
<tr>
  <!-- Column for the image and text -->
  <td width="60%" valign="top">
    <img src="https://github.com/thu-nics/MoA_project_page/blob/master/static/images/workflow.png?raw=true" alt="Workflow Intuition" style="width:100%;">
    <p>Compressing the attention operation is crucial for the efficiency of processing long inputs. Existing sparse attention methods (more specifically, local attention methods), such as StreamingLLM, adopt uniform and fixed attention masks across different attention heads. Nevertheless, some heads need to attend to more distant information than others; and as the input sequence gets longer, some heads might need to increase their span more than others. In this work, we propose MoA that overcomes the drawbacks of uniform sparse attention by searching heterogeneous elastic rules for each attention head using an automatic pipeline.</p>
  </td>

  <!-- Column for the GIF -->
  <td width="40%" valign="top">
    <img src="https://github.com/thu-nics/MoA_project_page/raw/master/static/images/moa_demo.gif" alt="MoA Demo" style="width:100%;">
  </td>
</tr>
</table>

MoA achieves a 1.2-1.4x GPU memory reduction, boosting decode throughput by 6.6−8.2x and 1.7−1.9x compared to FlashAttention2 and vLLM, with minimal impact on performance.

If you find this repository or paper useful, you can cite
```
@misc{fu2024moa,
      title={MoA: Mixture of Sparse Attention for Automatic Large Language Model Compression}, 
      author={Tianyu Fu and Haofeng Huang and Xuefei Ning and Genghan Zhang and Boju Chen and Tianqi Wu and Hongyi Wang and Zixiao Huang and Shiyao Li and Shengen Yan and Guohao Dai and Huazhong Yang and Yu Wang},
      year={2024},
      eprint={2406.14909},
      archivePrefix={arXiv}
}
```
>>>>>>> 11b3ad91

## News

- [2024/10] MoA kernel is now available in [CUDA](https://github.com/thu-nics/MoA_Kernel), achieving faster inference speed.

## Environment Setup

First, create the Conda environment and install the relevant packages using the following commands:

```bash
conda create -n moa python=3.10
conda activate moa

pip install -r requirements.txt
pip install -e .
```

<<<<<<< HEAD
## Kind Note on Cloning the Repository

If you have trouble cloning the repo, it is probably because the repo's git-lfs is too large. You can safely skip the downloading of git-lfs with `git clone --no-checkout <repo_url>`.

## Quick Start: Use Pre-defined Plans

If you prefer not to perform the automatic compression plan search steps and want immediate results, we provide pre-compressed configurations for the `lmsys/vicuna-{size}-v1.5-16k` models (7B and 13B versions). These can be found in the `.json` files under the `examples` directory.

=======
Then, install the MoA kernel by following the instructions in the [MoA Kernel repository](https://github.com/thu-nics/MoA_Kernel).

## Kind Notes

### Cloning the Repository

If you have trouble cloning the repo, it is probably because the repo's git-lfs is too large. You can safely skip the downloading of git-lfs with `git clone --no-checkout <repo_url>`.

### Group Query Attention Models

If you are testing the accuracy of group query attention models with our kernel, please convert them to multi head attention models before profiling and inference. You can do so by running the `scripts/helper/gqa_to_mha.py` script.

## Quick Start: Use Pre-defined Plans

If you prefer not to perform the automatic compression plan search steps and want immediate results, we provide pre-compressed configurations for the `lmsys/vicuna-{size}-v1.5-16k` models (7B and 13B versions). These can be found in the `.json` files under the `examples` directory.

>>>>>>> 11b3ad91
You can directly go to `Evaluation` section to evaluate the model with the plans. 
If you want to compress other models, you can follow the `Automatic Search Pipeline` section to compress the model by yourself.

## Automatic Search Pipeline

The pipeline automatically compresses the LLM by finding the optimal MoA configurations for each attention head and layer. The pipeline consists of four steps: calibration dataset generation, profile, optimize, and validate.

To run the entire pipeline with one line of code, use `scripts/pipeline/main.py`. For GQA models, add parameter `--is_gqa`. For the vicuna example:

```bash
python scripts/pipeline/main.py --model_path lmsys/vicuna-7b-v1.5-16k --model_name lmsys--vicuna-7b-v1.5-16k
```

After the pipeline completes, you can evaluate the model with the generated plans using the `Evaluation` section. If you want to understand the pipeline in detail, you can follow the below steps instead.

### Calibration Dataset Generation

MoA creates the calibration dataset with long dependency and model alignment. We publish the calibration dataset at [this HuggingFace Repository](https://huggingface.co/datasets/nics-efc/MoA_Long_HumanQA) with human-written answers. To ensure "model alignment", we should generate the model answers from the original dense LLM.
This involves querying an LLM with original questions to collect its responses, which are then formatted into a standard Hugging Face `Dataset` item.

```bash
python scripts/pipeline/generate_calibration_dataset.py --model_path lmsys/vicuna-7b-v1.5-16k --model_name vicuna-7b-v1.5-16k --output_path_base output/lmsys--vicuna-7b-v1.5-16k/dataset
```

### Profile
MoA employs a gradient based method to quantify the importance of the attention values. The `--response_mask` option specifies that only the model's responses are used as supervision. Given the calibration dataset, the profile process outputs the average attention influence tensor at a specific sequence length.

```bash
python scripts/pipeline/pipeline_profile.py --model_name lmsys/vicuna-7b-v1.5-16k --max_length 2048 --response_mask --dataset_dir output/lmsys--vicuna-7b-v1.5-16k/dataset/multi_conversation_model/multi_news --grad_dir output/lmsys--vicuna-7b-v1.5-16k/profile/profile_2k

python scripts/pipeline/pipeline_profile.py --model_name lmsys/vicuna-7b-v1.5-16k --max_length 4096 --response_mask --dataset_dir output/lmsys--vicuna-7b-v1.5-16k/dataset/multi_conversation_model/multi_news --grad_dir output/lmsys--vicuna-7b-v1.5-16k/profile/profile_4k

python scripts/pipeline/pipeline_profile.py --model_name lmsys/vicuna-7b-v1.5-16k --max_length 8192 --response_mask --dataset_dir output/lmsys--vicuna-7b-v1.5-16k/dataset/multi_conversation_model/multi_news --grad_dir output/lmsys--vicuna-7b-v1.5-16k/profile/profile_8k
```

### Optimize

MoA identifies Pareto front compression plans to  minimize accuracy losses across various sequence lengths under density budget. The `--elastic_length` option specifies the sequence lengths for which profile are done, `--extend_length` determines the maximum length which we wish the compression plan to extend to, and `--density_bounds` sets the maximum allowable attention density for each length.

```bash
python scripts/pipeline/elastic_generate.py --output_dir output/lmsys--vicuna-7b-v1.5-16k/optimize --elastic_length 2048 4096 8192 --extend_length 16384 --density_bounds 0.5 0.5 0.5 0.5 --importance_tensor_dir output/lmsys--vicuna-7b-v1.5-16k/profile/ --output_length 4096 8192 12288 16384
```

You can set `--time_limit num` to specify the maximum duration (in seconds) for each single objective optimization. Also you might need to apply for the gurobi license on the [official website](https://www.gurobi.com/) to use the optimization library.

### Validate

MoA selects the plan that yields minimum loss at unseen length among the Pareto front plans.

To evaluate the loss of a certain plan on a specified length level, use the following command, replacing `{i}` with the actual plan ID:

```bash
CUDA_VISIBLE_DEVICES=0 python scripts/pipeline/perplexity_evaluate.py --model_name lmsys/vicuna-7b-v1.5-16k --max_length 12288 --dataset_dir nics-efc/MoA_Long_HumanQA --split valid --response_mask --moa_config output/lmsys--vicuna-7b-v1.5-16k/optimize/moa_config_plan_{i}.json  --result_path output/lmsys--vicuna-7b-v1.5-16k/validate/validate_0.csv
```

Alternatively, to evaluate all plans within a directory, run the following script:

```bash
scripts/pipeline/validate.sh <moa_config_dir> <moa_config_num> <result_dir> <model_name>
```
<<<<<<< HEAD
scripts/pipeline/validate.sh <moa_config_dir> <moa_config_num> <result_dir> <model_name>
```

For example

```
scripts/pipeline/validate.sh 7b/lut_result <plan_num> 7b/validate_result lmsys/vicuna-7b-v1.5-16k
=======

For example

```bash
scripts/pipeline/validate.sh output/lmsys--vicuna-7b-v1.5-16k/optimize/ <plan_num> output/lmsys--vicuna-7b-v1.5-16k/validate lmsys/vicuna-7b-v1.5-16k
>>>>>>> 11b3ad91
```

Replace <plan_num> with the number of plans under the directory.

## Evaluation

We provide the example compression plans under the `examples` directory. You can use them by setting the following `--moa_config` to the `.json` files under the directory.

### Apply MoA to LLM

Given the compression plan found by MoA, you can simply apply the plan to the model with few lines. 

```python
from transformers import AutoModelForCausalLM, AutoTokenizer, pipeline
from MoA.models.interface import update_model_function

# Load the huggingface model
model_name = "lmsys/vicuna-7b-v1.5-16k"
model = AutoModelForCausalLM.from_pretrained(model_name)
tokenizer = AutoTokenizer.from_pretrained(model_name)

<<<<<<< HEAD
moa_config_path = "examples/lmsys-vicuna-7b-v1.5-16k/moa_alpha_beta.json"
=======
moa_config_path = "examples/lmsys--vicuna-7b-v1.5-16k/moa_alpha_beta.json"
>>>>>>> 11b3ad91
with open(moa_config_path, 'r') as f:
    moa_config = json.load(f)
# Add mixture of sparse attention capability to the model
model = update_model_function(model, model_name)
model.model.set_mixture_of_attention(moa_config, permute_head=True)

# Now you can use the `model` for efficient inference like any regular huggingface model
# For example, you can use it in pipeline to chat with the model
pipe = pipeline(task="text-generation", tokenizer=tokenizer, model=model, trust_remote_code=True)
prompt = "Hi."
output = pipe(prompt)
```

### Retrieval

MoA aims to preserve the retrieval ability of the original dense model with a reduced impact on accuracy. To evaluate the retrieval performance of a specific plan at a given input length, use the following command, replacing `{i}` with the actual plan ID:

```bash
<<<<<<< HEAD
CUDA_VISIBLE_DEVICES=0 python scripts/evaluate/retrieval_evaluate.py --model_name lmsys/vicuna-7b-v1.5-16k --moa_config 7b/lut_result/lut_8192_plan_{i}.json --output_dir 7b/retrieval_8k --length_level 8
=======
CUDA_VISIBLE_DEVICES=0 python scripts/evaluate/retrieval_evaluate.py --model_name lmsys/vicuna-7b-v1.5-16k --moa_config output/lmsys--vicuna-7b-v1.5-16k/optimize/moa_config_plan_{i}.json --output_dir output/lmsys--vicuna-7b-v1.5-16k/evaluate/retrieval --length_level 8
>>>>>>> 11b3ad91
```

> Alternatively, you can use our example plans. When passing in multiple plans at different lengths, the correct length will be automatically selected according to the input length:
> 
> ```bash
<<<<<<< HEAD
> CUDA_VISIBLE_DEVICES=0 python scripts/evaluate/retrieval_evaluate.py --model_name lmsys/vicuna-7b-v1.5-16k --moa_config examples/lmsys-vicuna-7b-v1.5-16k/moa_alpha_beta.json --output_dir 7b/retrieval_8k --length_level 8
=======
> CUDA_VISIBLE_DEVICES=0 python scripts/evaluate/retrieval_evaluate.py --model_name lmsys/vicuna-7b-v1.5-16k --moa_config examples/lmsys--vicuna-7b-v1.5-16k/moa_alpha_beta.json --output_dir output/lmsys--vicuna-7b-v1.5-16k/evaluate/retrieval --length_level 8
>>>>>>> 11b3ad91
> ```

### LongBench

MoA strives to maintain the long-context understanding ability of the original dense model. To assess this capability using the [LongBench benchmark](https://github.com/THUDM/LongBench), execute the following command, substituting `{i}` with the actual plan ID:


```bash
<<<<<<< HEAD
CUDA_VISIBLE_DEVICES=0 python scripts/evaluate/longbench_evaluate.py --model_name lmsys/vicuna-7b-v1.5-16k --max_length 3500 --eval longbench_fast --longbench_e --longbench_result_dir 7b/longbench_result --longbench_length_range 0-4k --moa_config 7b/lut_result/plan_{i}.json

CUDA_VISIBLE_DEVICES=0 python scripts/evaluate/longbench_evaluate.py --model_name lmsys/vicuna-7b-v1.5-16k --max_length 7500 --eval longbench_fast --longbench_e --longbench_result_dir 7b/longbench_result --longbench_length_range 4-8k --moa_config 7b/lut_result/plan_{i}.json

CUDA_VISIBLE_DEVICES=0 python scripts/evaluate/longbench_evaluate.py --model_name lmsys/vicuna-7b-v1.5-16k --max_length 15500 --eval longbench_fast --longbench_e --longbench_result_dir 7b/longbench_result --longbench_length_range 8k+ --moa_config 7b/lut_result/plan_{i}.json
=======
CUDA_VISIBLE_DEVICES=0 python scripts/evaluate/longbench_evaluate.py --model_name lmsys/vicuna-7b-v1.5-16k --max_length 3500 --eval longbench_fast --longbench_e --longbench_result_dir output/lmsys--vicuna-7b-v1.5-16k/evaluate/longbench --longbench_length_range 0-4k --moa_config output/lmsys--vicuna-7b-v1.5-16k/optimize/moa_config_plan_{i}.json

CUDA_VISIBLE_DEVICES=0 python scripts/evaluate/longbench_evaluate.py --model_name lmsys/vicuna-7b-v1.5-16k --max_length 7500 --eval longbench_fast --longbench_e --longbench_result_dir output/lmsys--vicuna-7b-v1.5-16k/evaluate/longbench --longbench_length_range 4-8k --moa_config output/lmsys--vicuna-7b-v1.5-16k/optimize/moa_config_plan_{i}.json

CUDA_VISIBLE_DEVICES=0 python scripts/evaluate/longbench_evaluate.py --model_name lmsys/vicuna-7b-v1.5-16k --max_length 15500 --eval longbench_fast --longbench_e --longbench_result_dir output/lmsys--vicuna-7b-v1.5-16k/evaluate/longbench --longbench_length_range 8k+ --moa_config output/lmsys--vicuna-7b-v1.5-16k/optimize/moa_config_plan_{i}.json
>>>>>>> 11b3ad91
```

> Alternatively, you can use our example plans.

### Chat Demo

To chat with the model using the example plans, run the following command:

```bash
<<<<<<< HEAD
CUDA_VISIBLE_DEVICES=0 python scripts/evaluate/chat_demo.py --model_name lmsys/vicuna-7b-v1.5-16k --moa_config examples/lmsys-vicuna-7b-v1.5-16k/moa_alpha_beta.json --batch_size 16
=======
CUDA_VISIBLE_DEVICES=0 python scripts/evaluate/chat_demo.py --model_name lmsys/vicuna-7b-v1.5-16k --moa_config examples/lmsys--vicuna-7b-v1.5-16k/moa_alpha_beta.json --batch_size 16
>>>>>>> 11b3ad91
```

> Currently, the input prompt should have at least 64 tokens.

<<<<<<< HEAD
=======
## TODOs

- [ ] Support padding in batch inference

- [ ] Support prefill with past_key_values (use Key-Value cache in multi-round conversation)
>>>>>>> 11b3ad91
<|MERGE_RESOLUTION|>--- conflicted
+++ resolved
@@ -1,35 +1,4 @@
 # MoA: Mixture of Sparse Attention for Automatic Large Language Model Compression
-<<<<<<< HEAD
-=======
-**[[arXiv](https://arxiv.org/abs/2406.14909)]** **[[project page](https://thu-nics.github.io/MoA_project_page/)]**
-<table width="100%">
-<tr>
-  <!-- Column for the image and text -->
-  <td width="60%" valign="top">
-    <img src="https://github.com/thu-nics/MoA_project_page/blob/master/static/images/workflow.png?raw=true" alt="Workflow Intuition" style="width:100%;">
-    <p>Compressing the attention operation is crucial for the efficiency of processing long inputs. Existing sparse attention methods (more specifically, local attention methods), such as StreamingLLM, adopt uniform and fixed attention masks across different attention heads. Nevertheless, some heads need to attend to more distant information than others; and as the input sequence gets longer, some heads might need to increase their span more than others. In this work, we propose MoA that overcomes the drawbacks of uniform sparse attention by searching heterogeneous elastic rules for each attention head using an automatic pipeline.</p>
-  </td>
-
-  <!-- Column for the GIF -->
-  <td width="40%" valign="top">
-    <img src="https://github.com/thu-nics/MoA_project_page/raw/master/static/images/moa_demo.gif" alt="MoA Demo" style="width:100%;">
-  </td>
-</tr>
-</table>
-
-MoA achieves a 1.2-1.4x GPU memory reduction, boosting decode throughput by 6.6−8.2x and 1.7−1.9x compared to FlashAttention2 and vLLM, with minimal impact on performance.
-
-If you find this repository or paper useful, you can cite
-```
-@misc{fu2024moa,
-      title={MoA: Mixture of Sparse Attention for Automatic Large Language Model Compression}, 
-      author={Tianyu Fu and Haofeng Huang and Xuefei Ning and Genghan Zhang and Boju Chen and Tianqi Wu and Hongyi Wang and Zixiao Huang and Shiyao Li and Shengen Yan and Guohao Dai and Huazhong Yang and Yu Wang},
-      year={2024},
-      eprint={2406.14909},
-      archivePrefix={arXiv}
-}
-```
->>>>>>> 11b3ad91
 
 ## News
 
@@ -47,7 +16,6 @@
 pip install -e .
 ```
 
-<<<<<<< HEAD
 ## Kind Note on Cloning the Repository
 
 If you have trouble cloning the repo, it is probably because the repo's git-lfs is too large. You can safely skip the downloading of git-lfs with `git clone --no-checkout <repo_url>`.
@@ -56,24 +24,6 @@
 
 If you prefer not to perform the automatic compression plan search steps and want immediate results, we provide pre-compressed configurations for the `lmsys/vicuna-{size}-v1.5-16k` models (7B and 13B versions). These can be found in the `.json` files under the `examples` directory.
 
-=======
-Then, install the MoA kernel by following the instructions in the [MoA Kernel repository](https://github.com/thu-nics/MoA_Kernel).
-
-## Kind Notes
-
-### Cloning the Repository
-
-If you have trouble cloning the repo, it is probably because the repo's git-lfs is too large. You can safely skip the downloading of git-lfs with `git clone --no-checkout <repo_url>`.
-
-### Group Query Attention Models
-
-If you are testing the accuracy of group query attention models with our kernel, please convert them to multi head attention models before profiling and inference. You can do so by running the `scripts/helper/gqa_to_mha.py` script.
-
-## Quick Start: Use Pre-defined Plans
-
-If you prefer not to perform the automatic compression plan search steps and want immediate results, we provide pre-compressed configurations for the `lmsys/vicuna-{size}-v1.5-16k` models (7B and 13B versions). These can be found in the `.json` files under the `examples` directory.
-
->>>>>>> 11b3ad91
 You can directly go to `Evaluation` section to evaluate the model with the plans. 
 If you want to compress other models, you can follow the `Automatic Search Pipeline` section to compress the model by yourself.
 
@@ -134,21 +84,11 @@
 ```bash
 scripts/pipeline/validate.sh <moa_config_dir> <moa_config_num> <result_dir> <model_name>
 ```
-<<<<<<< HEAD
-scripts/pipeline/validate.sh <moa_config_dir> <moa_config_num> <result_dir> <model_name>
-```
-
-For example
-
-```
-scripts/pipeline/validate.sh 7b/lut_result <plan_num> 7b/validate_result lmsys/vicuna-7b-v1.5-16k
-=======
 
 For example
 
 ```bash
 scripts/pipeline/validate.sh output/lmsys--vicuna-7b-v1.5-16k/optimize/ <plan_num> output/lmsys--vicuna-7b-v1.5-16k/validate lmsys/vicuna-7b-v1.5-16k
->>>>>>> 11b3ad91
 ```
 
 Replace <plan_num> with the number of plans under the directory.
@@ -170,11 +110,7 @@
 model = AutoModelForCausalLM.from_pretrained(model_name)
 tokenizer = AutoTokenizer.from_pretrained(model_name)
 
-<<<<<<< HEAD
-moa_config_path = "examples/lmsys-vicuna-7b-v1.5-16k/moa_alpha_beta.json"
-=======
 moa_config_path = "examples/lmsys--vicuna-7b-v1.5-16k/moa_alpha_beta.json"
->>>>>>> 11b3ad91
 with open(moa_config_path, 'r') as f:
     moa_config = json.load(f)
 # Add mixture of sparse attention capability to the model
@@ -193,21 +129,13 @@
 MoA aims to preserve the retrieval ability of the original dense model with a reduced impact on accuracy. To evaluate the retrieval performance of a specific plan at a given input length, use the following command, replacing `{i}` with the actual plan ID:
 
 ```bash
-<<<<<<< HEAD
-CUDA_VISIBLE_DEVICES=0 python scripts/evaluate/retrieval_evaluate.py --model_name lmsys/vicuna-7b-v1.5-16k --moa_config 7b/lut_result/lut_8192_plan_{i}.json --output_dir 7b/retrieval_8k --length_level 8
-=======
 CUDA_VISIBLE_DEVICES=0 python scripts/evaluate/retrieval_evaluate.py --model_name lmsys/vicuna-7b-v1.5-16k --moa_config output/lmsys--vicuna-7b-v1.5-16k/optimize/moa_config_plan_{i}.json --output_dir output/lmsys--vicuna-7b-v1.5-16k/evaluate/retrieval --length_level 8
->>>>>>> 11b3ad91
 ```
 
 > Alternatively, you can use our example plans. When passing in multiple plans at different lengths, the correct length will be automatically selected according to the input length:
 > 
 > ```bash
-<<<<<<< HEAD
-> CUDA_VISIBLE_DEVICES=0 python scripts/evaluate/retrieval_evaluate.py --model_name lmsys/vicuna-7b-v1.5-16k --moa_config examples/lmsys-vicuna-7b-v1.5-16k/moa_alpha_beta.json --output_dir 7b/retrieval_8k --length_level 8
-=======
 > CUDA_VISIBLE_DEVICES=0 python scripts/evaluate/retrieval_evaluate.py --model_name lmsys/vicuna-7b-v1.5-16k --moa_config examples/lmsys--vicuna-7b-v1.5-16k/moa_alpha_beta.json --output_dir output/lmsys--vicuna-7b-v1.5-16k/evaluate/retrieval --length_level 8
->>>>>>> 11b3ad91
 > ```
 
 ### LongBench
@@ -216,19 +144,11 @@
 
 
 ```bash
-<<<<<<< HEAD
-CUDA_VISIBLE_DEVICES=0 python scripts/evaluate/longbench_evaluate.py --model_name lmsys/vicuna-7b-v1.5-16k --max_length 3500 --eval longbench_fast --longbench_e --longbench_result_dir 7b/longbench_result --longbench_length_range 0-4k --moa_config 7b/lut_result/plan_{i}.json
-
-CUDA_VISIBLE_DEVICES=0 python scripts/evaluate/longbench_evaluate.py --model_name lmsys/vicuna-7b-v1.5-16k --max_length 7500 --eval longbench_fast --longbench_e --longbench_result_dir 7b/longbench_result --longbench_length_range 4-8k --moa_config 7b/lut_result/plan_{i}.json
-
-CUDA_VISIBLE_DEVICES=0 python scripts/evaluate/longbench_evaluate.py --model_name lmsys/vicuna-7b-v1.5-16k --max_length 15500 --eval longbench_fast --longbench_e --longbench_result_dir 7b/longbench_result --longbench_length_range 8k+ --moa_config 7b/lut_result/plan_{i}.json
-=======
 CUDA_VISIBLE_DEVICES=0 python scripts/evaluate/longbench_evaluate.py --model_name lmsys/vicuna-7b-v1.5-16k --max_length 3500 --eval longbench_fast --longbench_e --longbench_result_dir output/lmsys--vicuna-7b-v1.5-16k/evaluate/longbench --longbench_length_range 0-4k --moa_config output/lmsys--vicuna-7b-v1.5-16k/optimize/moa_config_plan_{i}.json
 
 CUDA_VISIBLE_DEVICES=0 python scripts/evaluate/longbench_evaluate.py --model_name lmsys/vicuna-7b-v1.5-16k --max_length 7500 --eval longbench_fast --longbench_e --longbench_result_dir output/lmsys--vicuna-7b-v1.5-16k/evaluate/longbench --longbench_length_range 4-8k --moa_config output/lmsys--vicuna-7b-v1.5-16k/optimize/moa_config_plan_{i}.json
 
 CUDA_VISIBLE_DEVICES=0 python scripts/evaluate/longbench_evaluate.py --model_name lmsys/vicuna-7b-v1.5-16k --max_length 15500 --eval longbench_fast --longbench_e --longbench_result_dir output/lmsys--vicuna-7b-v1.5-16k/evaluate/longbench --longbench_length_range 8k+ --moa_config output/lmsys--vicuna-7b-v1.5-16k/optimize/moa_config_plan_{i}.json
->>>>>>> 11b3ad91
 ```
 
 > Alternatively, you can use our example plans.
@@ -238,20 +158,7 @@
 To chat with the model using the example plans, run the following command:
 
 ```bash
-<<<<<<< HEAD
-CUDA_VISIBLE_DEVICES=0 python scripts/evaluate/chat_demo.py --model_name lmsys/vicuna-7b-v1.5-16k --moa_config examples/lmsys-vicuna-7b-v1.5-16k/moa_alpha_beta.json --batch_size 16
-=======
 CUDA_VISIBLE_DEVICES=0 python scripts/evaluate/chat_demo.py --model_name lmsys/vicuna-7b-v1.5-16k --moa_config examples/lmsys--vicuna-7b-v1.5-16k/moa_alpha_beta.json --batch_size 16
->>>>>>> 11b3ad91
 ```
 
 > Currently, the input prompt should have at least 64 tokens.
-
-<<<<<<< HEAD
-=======
-## TODOs
-
-- [ ] Support padding in batch inference
-
-- [ ] Support prefill with past_key_values (use Key-Value cache in multi-round conversation)
->>>>>>> 11b3ad91
